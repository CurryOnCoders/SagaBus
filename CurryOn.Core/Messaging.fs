﻿namespace CurryOn.Core

open Akka.Routing
open CurryOn.Common
open System
open System.Threading.Tasks

type IValueObject =
    inherit IEquatable<IValueObject>

type IEntity =
    abstract member Id: string<EntityId>

type IAggregateIdentity =
    inherit IConsistentHashable
    abstract member Key: string<AggregateKey>
    abstract member Name: string<AggregateName>
    abstract member Tenant: string<Tenant> option

type IAggregate =
    inherit IAggregateIdentity
    abstract member Root: IEntity
    abstract member LastEvent: int<version>
    abstract member Apply : IEvent -> int<version> -> IAggregate

and IMessage =
    inherit IAggregateIdentity
    abstract member MessageId: Guid
    abstract member CorrelationId: Guid
    abstract member MessageDate: DateTime

and ICommand = 
    inherit IMessage
    abstract member DateSent: DateTime option
    abstract member DateProcessed: DateTime option

and IEvent =
    inherit IMessage
    abstract member DatePublished: DateTime option

[<Measure>] 
type EndpointAddress = 
    static member New: string -> string<EndpointAddress> = (fun v -> {Value = v})

type IBusEndpoint =
    abstract member Address: string<EndpointAddress>

[<CustomEquality>]
[<CustomComparison>]
type MessageType = 
    { Name: string; ClrType: Type }
    static member FromType clrType = { ClrType = clrType; Name = clrType.Name }
    override this.Equals (other: obj) =
        match other with
        | null -> false
        | :? MessageType as messageType -> messageType.ClrType.Equals(this.ClrType)
        | :? Type as clrType -> this.ClrType.Equals(clrType)
        | :? string as name -> this.Name = name
        | _ -> false
    override this.GetHashCode () = this.Name.GetHashCode()
    interface IComparable with
        member this.CompareTo other =
            match other with
            | null -> 1
            | :? MessageType as messageType -> this.Name.CompareTo(messageType.Name)
            | :? Type as clrType -> this.ClrType.Name.CompareTo(clrType.Name)
            | :? string as name -> this.Name.CompareTo(name)
            | _ -> 1
    interface IComparable<MessageType> with
        member this.CompareTo messageType =
            this.Name.CompareTo(messageType.Name)
    interface IEquatable<Type> with
        member this.Equals clrType =
            this.ClrType.Equals(clrType)

type IBusRoute =
    abstract member MessageType: MessageType
    abstract member Endpoint: IBusEndpoint

type ICommandRouter =
    abstract member Register: MessageType -> IBusEndpoint -> AsyncResult
    abstract member Route: ICommand -> AsyncResult

type ICommandReceiver =
    abstract member ReceiveCommands : unit -> AsyncResult<IObservable<ICommand>>

/// The IEventHub is the persistence component on an IBusNode.
/// While there can be multiple Command & Event Receivers and many Comand Routers,
/// only one EventStore can be written to, so only one IEventHub can be used.
type IEventHub =
    abstract member PersistEvent: IEvent<_> -> AsyncResult

type IEventReceiver =
    abstract member ReceiveEvents : unit -> AsyncResult<IObservable<IEvent>>
    
type SubscriptionType =
| Persistent
| Volatile

type SubscriptionMode =
| FromCurrent
| FromBeginning
| FromIndex of int64

type ISubscription =
    abstract member Name: string
    abstract member Type: SubscriptionType
    abstract member Mode: SubscriptionMode
    abstract member HandleEvent: IEvent -> Result

type IBus =
    abstract member SendCommand: ICommand -> AsyncResult
    abstract member PublishEvent: IEvent -> AsyncResult
    abstract member Subscribe: ISubscription -> AsyncResult

type IBusClient =
    abstract member SendCommand: ICommand -> Task<Result>
    abstract member PublishEvent: IEvent -> Task<Result>
    abstract member Subscribe: ISubscription -> Task<Result>

type IBusNode =
    inherit IBus
    abstract member CommandRouters: Map<MessageType, ICommandRouter>
    abstract member CommandReceivers: ICommandReceiver list
    abstract member EventReceivers: IEventReceiver list
    abstract member EventPublisher: IEventHub

type ISaga<'aggregate when 'aggregate :> IAggregate> =
    abstract member SagaBus: IBus

<<<<<<< HEAD
type IComponentWithConnection<'connection> =
    inherit IComponent
    abstract member Connect: unit -> AsyncResult<'connection>

type IComponentWithCredentials<'credentials> =
    inherit IComponent
    abstract member GetCredentials: unit -> Result<'credentials>

type SerializationFormat = 
    | Xml 
    | Json
    | Wcf
    | Positional
    | Compressed of SerializationFormat   
    | Detect
    | Unsupported
    with
        member fmt.UnderlyingFormat =
            match fmt with
            | Xml -> Xml
            | Json -> Json
            | Wcf -> Wcf
            | Positional -> Positional
            | Compressed format ->
                match format with
                | Xml -> Xml
                | Json -> Json
                | Wcf -> Wcf
                | Positional -> Positional
                | Detect -> Detect
                | _-> Unsupported
            | Detect -> Detect
            | Unsupported -> Unsupported


type IMessageMetadata =
    abstract member CorrelationId: Guid
    abstract member MessageId: Guid
    abstract member MessageDate: DateTime
    abstract member MessageName: string<TypeName>
    abstract member MessageFormat: SerializationFormat
    abstract member AggregateName: string<AggregateName>
    abstract member AggregateKey: string<AggregateKey>
    abstract member Tenant: string<Tenant>
=======
type IMessageProcessingAgent =
    inherit IComponent
    abstract member ProcessMessage: IMessage -> AsyncResult
>>>>>>> 727e32e2
<|MERGE_RESOLUTION|>--- conflicted
+++ resolved
@@ -128,7 +128,6 @@
 type ISaga<'aggregate when 'aggregate :> IAggregate> =
     abstract member SagaBus: IBus
 
-<<<<<<< HEAD
 type IComponentWithConnection<'connection> =
     inherit IComponent
     abstract member Connect: unit -> AsyncResult<'connection>
@@ -136,6 +135,10 @@
 type IComponentWithCredentials<'credentials> =
     inherit IComponent
     abstract member GetCredentials: unit -> Result<'credentials>
+
+type IMessageProcessingAgent =
+    inherit IComponent
+    abstract member ProcessMessage: IMessage -> AsyncResult
 
 type SerializationFormat = 
     | Xml 
@@ -172,9 +175,4 @@
     abstract member MessageFormat: SerializationFormat
     abstract member AggregateName: string<AggregateName>
     abstract member AggregateKey: string<AggregateKey>
-    abstract member Tenant: string<Tenant>
-=======
-type IMessageProcessingAgent =
-    inherit IComponent
-    abstract member ProcessMessage: IMessage -> AsyncResult
->>>>>>> 727e32e2
+    abstract member Tenant: string<Tenant>