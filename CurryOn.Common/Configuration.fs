--- conflicted
+++ resolved
@@ -18,18 +18,11 @@
             member this.AssemblySearchPath = this.AssemblySearchPath
 
     let SectionName = ContextConfigurationSection.SectionName
-
-    let load<'configuration> () =
+    let load () =
         attempt {
-            return ConfigurationManager.GetSection(SectionName) |> unbox<'configuration>
+            return ConfigurationManager.GetSection(SectionName) |> unbox<IConfiguration>
         }
-<<<<<<< HEAD
-
-    let Current = 
-        match load<IConfiguration>() with
-=======
     let Common = 
         match load() with
->>>>>>> 727e32e2
         | Success config -> config
         | Failure _ -> new ContextConfigurationSection() :> IConfiguration